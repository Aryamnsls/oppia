--- conflicted
+++ resolved
@@ -1983,12 +1983,8 @@
         will properly recover only the answers from the failed bucket without
         duplicating them.
         """
-<<<<<<< HEAD
         self._disable_memchache()
 
-=======
-        stats_models.StateAnswersModel._use_memcache = False
->>>>>>> 0483cec6
         state_name = self.text_input_state_name
 
         rule_spec_str = 'Contains(ate)'
