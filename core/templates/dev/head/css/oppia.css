--- conflicted
+++ resolved
@@ -95,6 +95,9 @@
   position: relative;
 }
 
+.label {
+  margin: auto 4px;
+}
 .label-info {
   background-color: #18447E;
 }
@@ -762,17 +765,9 @@
   color: #444
 }
 
-<<<<<<< HEAD
 .oppia-back-arrow {
   float: left;
   margin-right: 5px;
-=======
-.label {
-  margin: auto 4px;
-}
-.label-info {
-  background-color: #18447E;
->>>>>>> d1e7481e
 }
 
 .oppia-rule-block {
