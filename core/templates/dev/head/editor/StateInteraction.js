--- conflicted
+++ resolved
@@ -119,7 +119,7 @@
   // content, this function sets the content to DEFAULT_TERMINAL_STATE_CONTENT.
   // NOTE TO DEVELOPERS: Callers of this function must ensure that the current
   // active state is a terminal one.
-  var updateDefaultTerminalStateContentIfEmpty = function(interactionId) {
+  var updateDefaultTerminalStateContentIfEmpty = function() {
     // Get current state.
     var activeStateName = editorContextService.getActiveStateName();
     var state = explorationStatesService.getState(activeStateName);
@@ -142,30 +142,19 @@
 
     // Save state.
     explorationStatesService.setState(activeStateName, state);
-
-    // Refresh some related elements so the updated state appears.
-    $rootScope.$broadcast('refreshStateEditor');
-  };
-
-  $scope.onCustomizationModalSavePostHook = function(result) {
-    var selectedInteractionId = result.selectedInteractionId;
-    var tmpCustomizationArgs = result.tmpCustomizationArgs;
-
+  };
+
+  $scope.onCustomizationModalSavePostHook = function(unusedResult) {
     var hasInteractionIdChanged = (
-      selectedInteractionId !== stateInteractionIdService.savedMemento);
+      stateInteractionIdService.displayed !==
+      stateInteractionIdService.savedMemento);
     if (hasInteractionIdChanged) {
-      // If user selects the a terminal interaction and has not filled in
-      // any content for their state, default it to the congrats message.
-      if (INTERACTION_SPECS[selectedInteractionId].is_terminal) {
-        updateDefaultTerminalStateContentIfEmpty(selectedInteractionId);
+      stateInteractionIdService.saveDisplayedValue();
+      if (INTERACTION_SPECS[stateInteractionIdService.displayed].is_terminal) {
+        updateDefaultTerminalStateContentIfEmpty();
       }
-
-      stateInteractionIdService.displayed = selectedInteractionId;
-      stateInteractionIdService.saveDisplayedValue();
-    }
-
-    stateCustomizationArgsService.displayed = _getStateCustomizationArgsFromInteractionCustomizationArgs(
-      tmpCustomizationArgs);
+    }
+
     stateCustomizationArgsService.saveDisplayedValue();
 
     interactionDetailsCache.set(
@@ -182,6 +171,10 @@
     _updateStatesDict();
     graphDataService.recompute();
     _updateInteractionPreviewAndAnswerChoices();
+
+    // Refresh some related elements so the updated state appears (if its
+    // content has been changed).
+    $rootScope.$broadcast('refreshStateEditor');
   };
 
   $scope.openInteractionCustomizerModal = function() {
@@ -267,35 +260,7 @@
             $modalInstance.dismiss('cancel');
           };
         }]
-<<<<<<< HEAD
-      }).result.then(function() {
-        var hasInteractionIdChanged = (
-          stateInteractionIdService.displayed !==
-          stateInteractionIdService.savedMemento);
-        if (hasInteractionIdChanged) {
-          stateInteractionIdService.saveDisplayedValue();
-        }
-
-        stateCustomizationArgsService.saveDisplayedValue();
-
-        interactionDetailsCache.set(
-          stateInteractionIdService.savedMemento,
-          stateCustomizationArgsService.savedMemento);
-
-        // This must be called here so that the rules are updated before the state
-        // graph is recomputed.
-        if (hasInteractionIdChanged) {
-          $rootScope.$broadcast(
-            'onInteractionIdChanged', stateInteractionIdService.savedMemento);
-        }
-
-        _updateStatesDict();
-        graphDataService.recompute();
-        _updateInteractionPreviewAndAnswerChoices();
-      }, function() {
-=======
       }).result.then($scope.onCustomizationModalSavePostHook, function() {
->>>>>>> 79d43cc3
         stateInteractionIdService.restoreFromMemento();
         stateCustomizationArgsService.restoreFromMemento();
       });
