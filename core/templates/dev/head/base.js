--- conflicted
+++ resolved
@@ -68,17 +68,11 @@
 
 // Global utility methods.
 oppia.controller('Base', [
-<<<<<<< HEAD
-    '$scope', '$http', '$rootScope', '$window', '$timeout', '$document', '$log', '$translate', '$translatePartialLoader',
-    'warningsData', 'activeInputData', 'messengerService',
-    function($scope, $http, $rootScope, $window, $timeout, $document, $log, $translate, $translatePartialLoader,
-             warningsData, activeInputData, messengerService) {
-=======
     '$scope', '$http', '$rootScope', '$window', '$timeout', '$document', '$log',
-    'warningsData', 'activeInputData',
+    '$translate', '$translatePartialLoader', 'warningsData', 'activeInputData',
     function($scope, $http, $rootScope, $window, $timeout, $document, $log,
-             warningsData, activeInputData) {
->>>>>>> 7513b87c
+             $translate, $translatePartialLoader, warningsData,
+             activeInputData) {
   $rootScope.DEV_MODE = GLOBALS.DEV_MODE;
 
   $scope.warningsData = warningsData;
