--- conflicted
+++ resolved
@@ -20,18 +20,6 @@
 {% endblock navbar_breadcrumb %}
 
 {% block local_top_nav_options %}
-<<<<<<< HEAD
-  <ul class="nav navbar-nav oppia-navbar-nav navbar-right ng-cloak" ng-controller="CreateExplorationButton">
-    <li>
-      <div class="oppia-navbar-button-container" style="margin-right: 25px;">
-        <a class="btn oppia-navbar-add-exploration-button protractor-test-create-exploration oppia-transition-200"
-           ng-click="showCreateExplorationModal()" style="margin-right: 0;">
-          <span>Create</span>
-        </a>
-      </div>
-    </li>
-  </ul>
-=======
   {% if can_create_collections %}
     <ul class="nav navbar-nav oppia-navbar-nav navbar-right ng-cloak" ng-controller="CreateCollectionButton">
       <li>
@@ -45,7 +33,6 @@
       </li>
     </ul>
   {% endif %}
->>>>>>> fe477562
 {% endblock local_top_nav_options %}
 
 {% block content %}
