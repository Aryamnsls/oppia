--- conflicted
+++ resolved
@@ -99,14 +99,11 @@
         _lastSelectedCategories = angular.copy(selectedCategories);
         _lastSelectedLanguageCodes = angular.copy(selectedLanguageCodes);
         _searchCursor = data.search_cursor;
-<<<<<<< HEAD
-        $rootScope.$broadcast('refreshGalleryData', data, hasPageFinishedLoading());
-        $translate.refresh();
-=======
+
         $rootScope.$broadcast(
           'refreshGalleryData', data, hasPageFinishedLoading());
+        $translate.refresh();
         _isCurrentlyFetchingResults = false;
->>>>>>> 84421c88
       });
 
       if (successCallback) {
@@ -141,85 +138,35 @@
 
 // Construct a translation id from a name and a prefix.
 // Ex: 'categories', 'art' -> 'I18N_GALLERY_CATEGORIES_ART'
-var _get_i18n_id = function(prefix, name) {
+// TODO(sll): This should be in some kind of service, rather than at the top
+// level.
+var getI18nId = function(prefix, name) {
   var i18n_id = ('I18N_GALLERY_' + prefix.toUpperCase() + '_' +
     name.toUpperCase().replace(' ', '_'));
   return i18n_id;
-}
+};
 
 oppia.controller('Gallery', [
-<<<<<<< HEAD
-    '$scope', '$http', '$rootScope', '$modal', '$window', '$timeout',
-    '$translate', 'createExplorationButtonService',
-    'oppiaDatetimeFormatter', 'oppiaDebouncer',
-    'urlService', 'GALLERY_DATA_URL', 'CATEGORY_LIST', 'searchService',
-    'ratingVisibilityService',
-    function(
-      $scope, $http, $rootScope, $modal, $window, $timeout,
-      $translate, createExplorationButtonService, oppiaDatetimeFormatter,
-      oppiaDebouncer, urlService, GALLERY_DATA_URL, CATEGORY_LIST,
-      searchService, ratingVisibilityService) {
-
-  $translate('I18N_GALLERY_PAGE_TITLE', 'I18N_GALLERY_PAGE_SUBTITLE')
-    .then(function (translatedPageTitle) {
-    $rootScope.pageTitle = translatedPageTitle;
-  });
-
-  $rootScope.$on('$translateChangeSuccess', function (event, data) {
-    $rootScope.pageTitle = (
-      $translate.instant('I18N_GALLERY_PAGE_TITLE') +
-      ' - ' + $translate.instant('I18N_GALLERY_PAGE_SUBTITLE'));
-  });
-
-  $window.addEventListener('scroll', function() {
-    var oppiaBanner = $('.oppia-gallery-banner-container');
-    var oppiaTagline = $('.oppia-gallery-banner-tagline');
-    var bannerVanishRate = oppiaBanner.height();
-    var taglineVanishRate = oppiaBanner.height() * 0.3;
-
-    oppiaBanner.css({'opacity': (bannerVanishRate - $(window).scrollTop()) / bannerVanishRate});
-    oppiaTagline.css({'opacity': (taglineVanishRate - $(window).scrollTop()) / taglineVanishRate});
-  });
-
-  $scope.CAROUSEL_INTERVAL = 3500;
-
-  $scope.CAROUSEL_SLIDES = GLOBALS.CAROUSEL_SLIDES_CONFIG || [];
-
-  // Preload images, otherwise they will only start showing up some time after
-  // the carousel slide comes into view. See:
-  //
-  //     http://stackoverflow.com/questions/1373142/preloading-css-background-images
-  for (var i = 0; i < $scope.CAROUSEL_SLIDES.length; i++) {
-    var pic = new Image();
-    pic.src = '/images/splash/' + $scope.CAROUSEL_SLIDES[i].image_filename;
-    $scope.CAROUSEL_SLIDES[i].topic = 'I18N_GALLERY_SUBTITLE_COLOR_' + $scope.CAROUSEL_SLIDES[i].topic;
-  }
-
-  $scope.getLocaleAbbreviatedDatetimeString = function(millisSinceEpoch) {
-    return oppiaDatetimeFormatter.getLocaleAbbreviatedDatetimeString(millisSinceEpoch);
-  };
-
-  $rootScope.loadingMessage = 'I18N_GALLERY_LOADING';
-
-  $scope.showCreateExplorationModal = function() {
-    createExplorationButtonService.showCreateExplorationModal(CATEGORY_LIST);
-  };
-
-  $scope.showSplashVideoModal = function() {
-    $modal.open({
-      templateUrl: 'modals/splashVideo',
-      size: 'lg',
-      windowClass: 'oppia-gallery-modal'
-=======
   '$scope', '$http', '$rootScope', '$modal', '$window', '$timeout',
-  'ExplorationCreationButtonService', 'oppiaDatetimeFormatter',
+  '$translate', 'ExplorationCreationButtonService', 'oppiaDatetimeFormatter',
   'oppiaDebouncer', 'urlService', 'GALLERY_DATA_URL', 'CATEGORY_LIST',
   'searchService',
   function(
       $scope, $http, $rootScope, $modal, $window, $timeout,
-      ExplorationCreationButtonService, oppiaDatetimeFormatter,
+      $translate, ExplorationCreationButtonService, oppiaDatetimeFormatter,
       oppiaDebouncer, urlService, GALLERY_DATA_URL, CATEGORY_LIST,
       searchService) {
+    $translate('I18N_GALLERY_PAGE_TITLE', 'I18N_GALLERY_PAGE_SUBTITLE')
+      .then(function (translatedPageTitle) {
+      $rootScope.pageTitle = translatedPageTitle;
+    });
+
+    $rootScope.$on('$translateChangeSuccess', function (event, data) {
+      $rootScope.pageTitle = (
+        $translate.instant('I18N_GALLERY_PAGE_TITLE') +
+        ' - ' + $translate.instant('I18N_GALLERY_PAGE_SUBTITLE'));
+    });
+
     $window.addEventListener('scroll', function() {
       var oppiaBanner = $('.oppia-gallery-banner-container');
       var oppiaTagline = $('.oppia-gallery-banner-tagline');
@@ -232,7 +179,6 @@
       oppiaTagline.css({
         opacity: (taglineVanishRate - $(window).scrollTop()) / taglineVanishRate
       });
->>>>>>> 84421c88
     });
 
     $scope.CAROUSEL_INTERVAL = 3500;
@@ -252,31 +198,12 @@
         millisSinceEpoch);
     };
 
-    $rootScope.loadingMessage = 'Loading';
-
-<<<<<<< HEAD
-  // Transforms the category name of each exploration into a translation id
-  var _add_translation_ids = function(allExplorationsInOrder) {
-    for (var i = 0; i < allExplorationsInOrder.length; i++) {
-      allExplorationsInOrder[i].i18nCategory = _get_i18n_id('categories',
-        allExplorationsInOrder[i].category);
-    }
-  }
-
-  // Called when the page loads, and after every search query.
-  var _refreshGalleryData = function(data, hasPageFinishedLoading) {
-    $scope.searchIsLoading = false;
-    $scope.allExplorationsInOrder = data.explorations_list;
-    _add_translation_ids($scope.allExplorationsInOrder);
-    $scope.finishedLoadingPage = hasPageFinishedLoading;
-    $rootScope.loadingMessage = '';
-  };
-=======
+    $rootScope.loadingMessage = 'I18N_GALLERY_LOADING';
+
     $scope.showCreateExplorationModal = function() {
       ExplorationCreationButtonService.showCreateExplorationModal(
         CATEGORY_LIST);
     };
->>>>>>> 84421c88
 
     $scope.currentUserIsModerator = false;
 
@@ -292,26 +219,22 @@
       }
     });
 
-<<<<<<< HEAD
-      searchService.loadMoreData(function(data, hasPageFinishedLoading) {
-        $scope.allExplorationsInOrder = $scope.allExplorationsInOrder.concat(
-          data.explorations_list);
-        _add_translation_ids($scope.allExplorationsInOrder);
-        $scope.finishedLoadingPage = hasPageFinishedLoading;
-        $scope.pageLoaderIsBusy = false;
-      });
-    }
-  };
-=======
+    // Transforms the category name of each exploration into a translation id
+    var addTranslationIds = function(allExplorationsInOrder) {
+      for (var i = 0; i < allExplorationsInOrder.length; i++) {
+        allExplorationsInOrder[i].i18nCategory = getI18nId('categories',
+          allExplorationsInOrder[i].category);
+      }
+    };
+
     // SEARCH FUNCTIONALITY
->>>>>>> 84421c88
-
     $scope.allExplorationsInOrder = [];
 
     // Called when the page loads, and after every search query.
     var _refreshGalleryData = function(data, hasPageFinishedLoading) {
       $scope.searchIsLoading = false;
       $scope.allExplorationsInOrder = data.explorations_list;
+      addTranslationIds($scope.allExplorationsInOrder);
       $scope.finishedLoadingPage = hasPageFinishedLoading;
       $rootScope.loadingMessage = '';
     };
@@ -324,6 +247,7 @@
         searchService.loadMoreData(function(data, hasPageFinishedLoading) {
           $scope.allExplorationsInOrder = $scope.allExplorationsInOrder.concat(
             data.explorations_list);
+          addTranslationIds($scope.allExplorationsInOrder);
           $scope.finishedLoadingPage = hasPageFinishedLoading;
           $scope.pageLoaderIsBusy = false;
         });
@@ -337,53 +261,9 @@
       }
     );
 
-<<<<<<< HEAD
-oppia.controller('SearchBar', [
-    '$scope', '$rootScope', '$translate', 'searchService', 'oppiaDebouncer',
-    'createExplorationButtonService', 'urlService', 'CATEGORY_LIST',
-    function($scope, $rootScope, $translate, searchService, oppiaDebouncer,
-      createExplorationButtonService, urlService, CATEGORY_LIST) {
-
-  $scope.searchIsLoading = false;
-  $scope.ALL_CATEGORIES = CATEGORY_LIST.map(function(categoryName) {
-    return {
-      id: categoryName,
-      text: _get_i18n_id('categories', categoryName)
-    }
-  });
-  $scope.ALL_LANGUAGE_CODES = GLOBALS.LANGUAGE_CODES_AND_NAMES.map(function(languageItem) {
-    return {
-      id: languageItem.code,
-      text: _get_i18n_id('languages', languageItem.code)
-    };
-  });
-
-  $scope.searchQuery = '';
-  $scope.selectionDetails = {
-    categories: {
-      description: '',
-      itemsName: 'categories',
-      masterList: $scope.ALL_CATEGORIES,
-      numSelections: 0,
-      selections: {},
-      summary: ''
-    },
-    languageCodes: {
-      description: '',
-      itemsName: 'languages',
-      masterList: $scope.ALL_LANGUAGE_CODES,
-      numSelections: 0,
-      selections: {},
-      summary: ''
-    }
-  };
-  // Non translatable parts of the html strings, like numbers or user names.
-  $scope.translationData = {}
-=======
     // Retrieves gallery data from the server.
     $http.get(GALLERY_DATA_URL).success(function(data) {
       $scope.currentUserIsModerator = Boolean(data.is_moderator);
->>>>>>> 84421c88
 
       // Note that this will cause an initial search query to be sent.
       $rootScope.$broadcast(
@@ -399,49 +279,26 @@
 ]);
 
 oppia.controller('SearchBar', [
-  '$scope', '$rootScope', 'searchService', 'oppiaDebouncer',
+  '$scope', '$rootScope', '$translate', 'searchService', 'oppiaDebouncer',
   'ExplorationCreationButtonService', 'urlService', 'CATEGORY_LIST',
   function(
-      $scope, $rootScope, searchService, oppiaDebouncer,
+      $scope, $rootScope, $translate, searchService, oppiaDebouncer,
       ExplorationCreationButtonService, urlService, CATEGORY_LIST) {
     $scope.searchIsLoading = false;
     $scope.ALL_CATEGORIES = CATEGORY_LIST.map(function(categoryName) {
       return {
         id: categoryName,
-        text: categoryName
+        text: getI18nId('categories', categoryName)
       };
     });
     $scope.ALL_LANGUAGE_CODES = GLOBALS.LANGUAGE_CODES_AND_NAMES.map(
       function(languageItem) {
         return {
           id: languageItem.code,
-          text: languageItem.name
+          text: getI18nId('languages', languageItem.code)
         };
       });
 
-<<<<<<< HEAD
-    $scope.selectionDetails[itemsType].summary = (
-      totalCount === 0 ? 'I18N_GALLERY_ALL_' + itemsName.toUpperCase() :
-      totalCount === 1 ? selectedItems[0] :
-      'I18N_GALLERY_N_' + itemsName.toUpperCase());
-
-    $scope.translationData[itemsName + 'Count'] = totalCount
-
-    // TODO(milit): When the language changes, the translations wont change
-    // until the user changes the selection and this function is re-executed.
-    if (selectedItems.length > 0) {
-      var translatedItems = [];
-      for (var i = 0; i < selectedItems.length; i++) {
-        translatedItems.push($translate.instant(selectedItems[i]));
-      };
-      $scope.selectionDetails[itemsType].description = translatedItems.join(
-        ', ');
-    } else {
-      $scope.selectionDetails[itemsType].description = (
-        'I18N_GALLERY_ALL_' + itemsName.toUpperCase() + '_SELECTED');
-    }
-  };
-=======
     $scope.searchQuery = '';
     $scope.selectionDetails = {
       categories: {
@@ -462,12 +319,14 @@
       }
     };
 
+    // Non translatable parts of the html strings, like numbers or user names.
+    $scope.translationData = {}
+
     // Update the description, numSelections and summary fields of the relevant
     // entry of $scope.selectionDetails.
     var _updateSelectionDetails = function(itemsType) {
       var itemsName = $scope.selectionDetails[itemsType].itemsName;
       var masterList = $scope.selectionDetails[itemsType].masterList;
->>>>>>> 84421c88
 
       var selectedItems = [];
       for (var i = 0; i < masterList.length; i++) {
@@ -480,14 +339,24 @@
       $scope.selectionDetails[itemsType].numSelections = totalCount;
 
       $scope.selectionDetails[itemsType].summary = (
-        totalCount === 0 ? (
-          'All ' + itemsName.charAt(0).toUpperCase() + itemsName.substr(1)) :
+        totalCount === 0 ? 'I18N_GALLERY_ALL_' + itemsName.toUpperCase() :
         totalCount === 1 ? selectedItems[0] :
-        totalCount + ' ' + itemsName);
-
-      $scope.selectionDetails[itemsType].description = (
-        selectedItems.length > 0 ? selectedItems.join(', ') :
-        'All ' + itemsName + ' selected');
+        'I18N_GALLERY_N_' + itemsName.toUpperCase());
+      $scope.translationData[itemsName + 'Count'] = totalCount
+
+      // TODO(milit): When the language changes, the translations wont change
+      // until the user changes the selection and this function is re-executed.
+      if (selectedItems.length > 0) {
+        var translatedItems = [];
+        for (var i = 0; i < selectedItems.length; i++) {
+          translatedItems.push($translate.instant(selectedItems[i]));
+        };
+        $scope.selectionDetails[itemsType].description = translatedItems.join(
+          ', ');
+      } else {
+        $scope.selectionDetails[itemsType].description = (
+          'I18N_GALLERY_ALL_' + itemsName.toUpperCase() + '_SELECTED');
+      }
     };
 
     $scope.toggleSelection = function(itemsType, optionName) {
